[
  {
    "address": "0xf4d2888d29d722226fafa5d9b24f9164c092421e",
    "name": "Looks Rare Token",
    "symbol": "LOOKS",
    "decimals": 18,
    "logoURI": "../images/looks.png"
  },
  {
    "address": "0xc18360217d8f7ab5e7c516566761ea12ce7f9d72",
    "name": "Ethereum Name Service Token",
    "symbol": "ENS",
    "decimals": 18,
    "logoURI" : "../images/ens.png"
  },
  {
    "address": "0xfFbF315f70E458e49229654DeA4cE192d26f9b25",
    "name": "Voltage Token",
    "symbol": "VOLT",
    "decimals": 18,
    "logoURI" : "../images/volt.png"
  },
  {
    "address": "0xcdf7028ceab81fa0c6971208e83fa7872994bee5",
    "name": "Threshold Network Token",
    "symbol": "T",
    "decimals": 18,
    "logoURI": "../images/threshold.svg"
  },
  {
    "address": "0x4e3fbd56cd56c3e72c1403e103b45db9da5b9d2b",
    "name": "Convex Token",
    "decimals": 18,
    "symbol": "CVX",
    "logoURI": "../images/convex.svg"
  },
  {
    "address": "0x7d1afa7b718fb893db30a3abc0cfc608aacfebb0",
    "name": "Polygon MATIC",
    "symbol": "MATIC",
    "decimals": 18,
    "logoURI": "../images/matic.png"
  },
  {
    "address": "0xc02aaa39b223fe8d0a0e5c4f27ead9083c756cc2",
    "name": "Wrapped Ether",
    "symbol": "WETH",
    "decimals": 18,
    "logoURI": "../images/weth.svg"
  },
  {
    "address": "0xf1dc500fde233a4055e25e5bbf516372bc4f6871",
    "name": "Saddle DAO Token",
    "symbol": "SDL",
    "decimals": 18,
    "logoURI": "../images/saddle.svg"
  },
  {
    "address": "0x853d955acef822db058eb8505911ed77f175b99e",
    "name": "Frax",
    "symbol": "FRAX",
    "decimals": 18,
    "logoURI": "../images/frax.svg"
  },
  {
    "address": "0x3432b6a60d23ca0dfca7761b7ab56459d9c964d0",
    "name": "Frax Share",
    "symbol": "FXS",
    "decimals": 18,
    "logoURI": "../images/fxs.svg"
  },
  {
    "address": "0x5f98805A4E8be255a32880FDeC7F6728C6568bA0",
    "name": "LUSD Stablecoin",
    "symbol": "LUSD",
    "decimals": 18,
    "logoURI": "../images/lusd.svg"
  },
  {
    "address": "0x6DEA81C8171D0bA574754EF6F8b412F2Ed88c54D",
    "name": "Liquity",
    "symbol": "LQTY",
    "decimals": 18,
    "logoURI": "../images/lqty.svg"
  },
  {
    "address": "0x956F47F50A910163D8BF957Cf5846D573E7f87CA",
    "name": "FEI USD",
    "symbol": "FEI",
    "decimals": 18,
    "logoURI": "../images/fei.svg"
  },
  {
    "address": "0xc7283b66Eb1EB5FB86327f08e1B5816b0720212B",
    "name": "Tribe",
    "symbol": "TRIBE",
    "decimals": 18,
    "logoURI": "../images/tribe.png"
  },
  {
    "address": "0xdbdb4d16eda451d0503b854cf79d55697f90c8df",
    "name": "Alchemix",
    "symbol": "ALCX",
    "decimals": 18,
    "logoURI": "../images/alcx.png"
  },
  {
    "address": "0xBC6DA0FE9aD5f3b0d58160288917AA56653660E9",
    "name": "Alchemix USD",
    "symbol": "alUSD",
    "decimals": 18,
    "logoURI": "../images/alusd.svg"
  },
  {
    "address": "0x0100546f2cd4c9d97f798ffc9755e47865ff7ee6",
    "name": "Alchemix ETH",
    "symbol": "alETH",
    "decimals": 18,
    "logoURI": "../images/aleth.svg"
  },
  {
    "address": "0x99d8a9c45b2eca8864373a26d1459e3dff1e17f3",
    "name": "Magic Internet Money",
    "symbol": "MIM",
    "decimals": 18,
    "logoURI": "../images/mim.png"
  },
  {
    "address": "0x090185f2135308bad17527004364ebcc2d37e5f6",
    "name": "Spell Token",
    "symbol": "SPELL",
    "decimals": 18,
    "logoURI": "../images/spell.png"
  },
  {
    "address": "0x5a98fcbea516cf06857215779fd812ca3bef1b32",
    "name": "Lido DAO Token",
    "symbol": "LDO",
    "decimals": 18,
    "logoURI": "../images/lido.png"
  },
  {
    "address": "0xae7ab96520de3a18e5e111b5eaab095312d7fe84",
    "name": "stETH",
    "symbol": "stETH",
    "decimals": 18,
    "logoURI": "../images/steth.png"
  },
  {
    "address": "0xf418588522d5dd018b425E472991E52EBBeEEEEE",
    "name": "Ethereum Push Notification Service",
    "symbol": "PUSH",
    "decimals": 18,
    "logoURI": "../images/epns.svg"
<<<<<<< HEAD
=======
  },
  {
    "address": "0xae78736Cd615f374D3085123A210448E74Fc6393",
    "name": "Rocket Pool ETH",
    "symbol": "RETH",
    "decimals": 18,
    "logoURI": "../images/reth.png" 
>>>>>>> be9d275a
  }
]<|MERGE_RESOLUTION|>--- conflicted
+++ resolved
@@ -152,8 +152,6 @@
     "symbol": "PUSH",
     "decimals": 18,
     "logoURI": "../images/epns.svg"
-<<<<<<< HEAD
-=======
   },
   {
     "address": "0xae78736Cd615f374D3085123A210448E74Fc6393",
@@ -161,6 +159,5 @@
     "symbol": "RETH",
     "decimals": 18,
     "logoURI": "../images/reth.png" 
->>>>>>> be9d275a
   }
 ]