[
  {
    "address": "0xf4d2888d29d722226fafa5d9b24f9164c092421e",
    "name": "Looks Rare Token",
    "symbol": "LOOKS",
    "decimals": 18,
    "logoURI": "../images/looks.png"
  },
  {
    "address": "0xc18360217d8f7ab5e7c516566761ea12ce7f9d72",
    "name": "Ethereum Name Service Token",
    "symbol": "ENS",
    "decimals": 18,
    "logoURI" : "../images/ens.svg"
  },
  {
    "address": "0xfFbF315f70E458e49229654DeA4cE192d26f9b25",
    "name": "Voltage Token",
    "symbol": "VOLT",
    "decimals": 18,
    "logoURI" : "../images/volt.png"
  },
  {
    "address": "0xcdf7028ceab81fa0c6971208e83fa7872994bee5",
    "name": "Threshold Network Token",
    "symbol": "T",
    "decimals": 18,
    "logoURI": "../images/threshold.svg"
  },
  {
    "address": "0x4e3fbd56cd56c3e72c1403e103b45db9da5b9d2b",
    "name": "Convex Token",
    "decimals": 18,
    "symbol": "CVX",
    "logoURI": "../images/convex.svg"
  },
  {
    "address": "0x7d1afa7b718fb893db30a3abc0cfc608aacfebb0",
    "name": "Polygon MATIC",
    "symbol": "MATIC",
    "decimals": 18,
    "logoURI": "../images/matic.png"
  },
  {
    "address": "0xc02aaa39b223fe8d0a0e5c4f27ead9083c756cc2",
    "name": "Wrapped Ether",
    "symbol": "WETH",
    "decimals": 18,
    "logoURI": "../images/weth.svg"
  },
  {
    "address": "0xf1dc500fde233a4055e25e5bbf516372bc4f6871",
    "name": "Saddle DAO Token",
    "symbol": "SDL",
    "decimals": 18,
    "logoURI": "../images/saddle.svg"
  },
  {
    "address": "0x853d955acef822db058eb8505911ed77f175b99e",
    "name": "Frax",
    "symbol": "FRAX",
    "decimals": 18,
    "logoURI": "../images/frax.svg"
  },
  {
    "address": "0x3432b6a60d23ca0dfca7761b7ab56459d9c964d0",
    "name": "Frax Share",
    "symbol": "FXS",
    "decimals": 18,
    "logoURI": "../images/fxs.svg"
  },
  {
    "address": "0x5f98805A4E8be255a32880FDeC7F6728C6568bA0",
    "name": "LUSD Stablecoin",
    "symbol": "LUSD",
    "decimals": 18,
    "logoURI": "../images/lusd.svg"
  },
  {
    "address": "0x6DEA81C8171D0bA574754EF6F8b412F2Ed88c54D",
    "name": "Liquity",
    "symbol": "LQTY",
    "decimals": 18,
    "logoURI": "../images/lqty.svg"
  },
  {
    "address": "0x956F47F50A910163D8BF957Cf5846D573E7f87CA",
    "name": "FEI USD",
    "symbol": "FEI",
    "decimals": 18,
    "logoURI": "../images/fei.svg"
  },
  {
    "address": "0xc7283b66Eb1EB5FB86327f08e1B5816b0720212B",
    "name": "Tribe",
    "symbol": "TRIBE",
    "decimals": 18,
    "logoURI": "../images/tribe.png"
  },
  {
    "address": "0xdbdb4d16eda451d0503b854cf79d55697f90c8df",
    "name": "Alchemix",
    "symbol": "ALCX",
    "decimals": 18,
    "logoURI": "../images/alcx.png"
  },
  {
    "address": "0xBC6DA0FE9aD5f3b0d58160288917AA56653660E9",
    "name": "Alchemix USD",
    "symbol": "alUSD",
    "decimals": 18,
    "logoURI": "../images/alusd.svg"
  },
  {
    "address": "0x0100546f2cd4c9d97f798ffc9755e47865ff7ee6",
    "name": "Alchemix ETH",
    "symbol": "alETH",
    "decimals": 18,
    "logoURI": "../images/aleth.svg"
  },
  {
    "address": "0x99d8a9c45b2eca8864373a26d1459e3dff1e17f3",
    "name": "Magic Internet Money",
    "symbol": "MIM",
    "decimals": 18,
    "logoURI": "../images/mim.png"
  },
  {
    "address": "0x090185f2135308bad17527004364ebcc2d37e5f6",
    "name": "Spell Token",
    "symbol": "SPELL",
    "decimals": 18,
    "logoURI": "../images/spell.png"
  },
  {
    "address": "0x5a98fcbea516cf06857215779fd812ca3bef1b32",
    "name": "Lido DAO Token",
    "symbol": "LDO",
    "decimals": 18,
    "logoURI": "../images/lido.png"
  },
  {
    "address": "0xae7ab96520de3a18e5e111b5eaab095312d7fe84",
    "name": "stETH",
    "symbol": "stETH",
    "decimals": 18,
    "logoURI": "../images/steth.png"
  },
  {
    "address": "0xf418588522d5dd018b425E472991E52EBBeEEEEE",
    "name": "Ethereum Push Notification Service",
    "symbol": "PUSH",
    "decimals": 18,
    "logoURI": "../images/epns.svg"
  },
  {
<<<<<<< HEAD
    "address": "0x85Eee30c52B0b379b046Fb0F85F4f3Dc3009aFEC",
    "name": "Keep Network Token",
    "symbol": "KEEP",
    "decimals": 18,
    "logoURI": "../images/keep.svg"
  },
  {
    "address": "0x7Fc66500c84A76Ad7e9c93437bFc5Ac33E2DDaE9",
    "name": "Aave Token",
    "symbol": "AAVE",
    "decimals": 18,
    "logoURI": "../images/aave.svg"
  },
  {
    "address": "0xDe30da39c46104798bB5aA3fe8B9e0e1F348163F",
    "name": "Gitcoin Token",
    "symbol": "GTC",
    "decimals": 18,
    "logoURI": "../images/gtc.svg"
=======
    "address": "0xae78736Cd615f374D3085123A210448E74Fc6393",
    "name": "Rocket Pool ETH",
    "symbol": "RETH",
    "decimals": 18,
    "logoURI": "../images/reth.png" 
>>>>>>> 047e377d
  }
]<|MERGE_RESOLUTION|>--- conflicted
+++ resolved
@@ -154,7 +154,6 @@
     "logoURI": "../images/epns.svg"
   },
   {
-<<<<<<< HEAD
     "address": "0x85Eee30c52B0b379b046Fb0F85F4f3Dc3009aFEC",
     "name": "Keep Network Token",
     "symbol": "KEEP",
@@ -174,12 +173,12 @@
     "symbol": "GTC",
     "decimals": 18,
     "logoURI": "../images/gtc.svg"
-=======
+  },
+  {
     "address": "0xae78736Cd615f374D3085123A210448E74Fc6393",
     "name": "Rocket Pool ETH",
     "symbol": "RETH",
     "decimals": 18,
-    "logoURI": "../images/reth.png" 
->>>>>>> 047e377d
+    "logoURI": "../images/reth.png"
   }
 ]