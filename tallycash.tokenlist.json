{
    "name": "Tally Cash Token List",
    "timestamp": "2022-02-08T10:40:00+00:00",
    "version": {
      "major": 1,
      "minor": 0,
      "patch": 0
    },
    "keywords": [
      "tallycash",
      "default",
      "list",
      "wallet"
    ],
    "tokens": [
      {
        "address": "0xf4d2888d29d722226fafa5d9b24f9164c092421e",
        "chainId": 1,
        "name": "Looks Rare Token",
        "symbol": "LOOKS",
        "decimals": 18,
        "logoURI": "https://github.com/tallycash/token-list/images/looks.png"
      },
      {
        "address": "0xc18360217d8f7ab5e7c516566761ea12ce7f9d72",
        "chainId": 1,
        "name": "Ethereum Name Service Token",
        "symbol": "ENS",
        "decimals": 18,
<<<<<<< HEAD
        "logoURI": "https://github.com/tallycash/token-list/images/ens.png"
      },
      {
        "address": "0xd52da63689543924dca66bcbe2e2ea599c45d575",
        "chainId": 30,
        "name": "Pesos Argentinos PagoLinea",
        "symbol": "ARSCB",
        "decimals": 18,
        "logoURI": "https://github.com/tallycash/token-list/images/arscb.png"
      },
      {
        "address": "0x977675b863b3b1cf46a927fddcbe0c831bf50135",
        "chainId": 30,
        "name": "Pesos Bolivianos PagoLinea",
        "symbol": "BOBCB",
        "decimals": 18,
        "logoURI": "https://github.com/tallycash/token-list/images/bobcb.png"
      },
      {
        "address": "0x440cd83c160de5c96ddb20246815ea44c7abbca8",
        "chainId": 30,
        "name": "BitPro",
        "symbol": "BITP",
        "decimals": 18,
        "logoURI": "https://github.com/tallycash/token-list/images/bitp.png"
      },
      {
        "address": "0x3e040020648a2f2c872ce0c7165ba5ad7841c972",
        "chainId": 30,
        "name": "Real Brasileño PagoLinea",
        "symbol": "BRLCB",
        "decimals": 18,
        "logoURI": "https://github.com/tallycash/token-list/images/brlcb.png"
      },
      {
        "address": "0xe355c280131dfaf18bf1c3648aee3c396db6b5fd",
        "chainId": 30,
        "name": "Brazilian Digital Token",
        "symbol": "BRZ",
        "decimals": 18,
        "logoURI": "https://github.com/tallycash/token-list/images/brz.png"
      },
      {
        "address": "0xab2d290b7a600f5ea8d5b933f6f15c867fd7e60e",
        "chainId": 30,
        "name": "Bitcoin PagoLinea",
        "symbol": "BTCCB",
        "decimals": 18,
        "logoURI": "https://github.com/tallycash/token-list/images/btccb.png"
      },
      {
        "address": "0x61b50d8fb43cc28b56ee7f9da32ae46c3c1c68a3",
        "chainId": 30,
        "name": "Yuan Chino PagoLinea",
        "symbol": "CNYCB",
        "decimals": 18,
        "logoURI": "https://github.com/tallycash/token-list/images/cnycb.png"
      },
      {
        "address": "0x7c459c5b11e2815db085dda9ec314a9cde00a082",
        "chainId": 30,
        "name": "Pesos Colombianos PagoLinea",
        "symbol": "COPCB",
        "decimals": 18,
        "logoURI": "https://github.com/tallycash/token-list/images/copcb.png"
      },
      {
        "address": "0x872664a885a1995d754e3666a23fad5c801401c4",
        "chainId": 30,
        "name": "rLending RBTC",
        "symbol": "cRBTC",
        "decimals": 18,
        "logoURI": "https://github.com/tallycash/token-list/images/crbtc.png"
      },
      {
        "address": "0xb7ff2c56c897562c0aa6747d2679d35f5e937492",
        "chainId": 30,
        "name": "rLending RIF",
        "symbol": "cRIF",
        "decimals": 18,
        "logoURI": "https://github.com/tallycash/token-list/images/crif.png"
      },
      {
        "address": "0xd256c121a507cadd2687599e27fa45e31b7c3199",
        "chainId": 30,
        "name": "rLending USDT",
        "symbol": "crUSDT",
        "decimals": 18,
        "logoURI": "https://github.com/tallycash/token-list/images/crusdt.png"
      },
      {
        "address": "0xe700691da7b9851f2f35f8b8182c69c53ccad9db",
        "chainId": 30,
        "name": "Dollar on Chain",
        "symbol": "DOC",
        "decimals": 18,
        "logoURI": "https://github.com/tallycash/token-list/images/doc.png"
      },
      {
        "address": "0x84c0cb1d6623cfb3546a79c66eb96b874ce6659d",
        "chainId": 30,
        "name": "Ether PagoLinea",
        "symbol": "ETHCB",
        "decimals": 18,
        "logoURI": "https://github.com/tallycash/token-list/images/ethcb.png"
      },
      {
        "address": "0xae2ceb4b57ade22643be2909425105d5114b1dbc",
        "chainId": 30,
        "name": "Euro PagoLinea",
        "symbol": "EURCB",
        "decimals": 18,
        "logoURI": "https://github.com/tallycash/token-list/images/eurcb.png"
      },
      {
        "address": "0x055a902303746382fbb7d18f6ae0df56efdc5213",
        "chainId": 30,
        "name": "Babelfish",
        "symbol": "FISH",
        "decimals": 18,
        "logoURI": "https://github.com/tallycash/token-list/images/fish.png"
      },
      {
        "address": "0x3d9f9e1f8151410beda306fdf8626a02e03ea8aa",
        "chainId": 30,
        "name": "Rupia Indonesia PagoLinea",
        "symbol": "IDRCB",
        "decimals": 18,
        "logoURI": "https://github.com/tallycash/token-list/images/idrcb.png"
      },
      {
        "address": "0xe0cff8a40f540657c62eb4cac34b915e5ed8d8ff",
        "chainId": 30,
        "name": "Invecoin",
        "symbol": "INV",
        "decimals": 18,
        "logoURI": "https://github.com/tallycash/token-list/images/inv.png"
      },
      {
        "address": "0x9ac7fe28967b30e3a4e6e03286d715b42b453d10",
        "chainId": 30,
        "name": "Money on Chain Governance Token",
        "symbol": "MOC",
        "decimals": 18,
        "logoURI": "https://github.com/tallycash/token-list/images/moc.png"
      },
      {
        "address": "0x2058ba9577c4f90246bea9d74ae2e4cd0167a123",
        "chainId": 30,
        "name": "Pesos Mexicanos PagoLinea",
        "symbol": "MXNCB",
        "decimals": 18,
        "logoURI": "https://github.com/tallycash/token-list/images/mxncb.png"
      },
      {
        "address": "0x99af5deb8daebcd36fccd16fa46dc95d922cde5b",
        "chainId": 30,
        "name": "Pesos Panameños PagoLinea",
        "symbol": "PABCB",
        "decimals": 18,
        "logoURI": "https://github.com/tallycash/token-list/images/pabcb.png"
      },
      {
        "address": "0x0f6895fa2679453d2c32c5f6e2f00e4621c57ca2",
        "chainId": 30,
        "name": "Sol Peruano PagoLinea",
        "symbol": "PENCB",
        "decimals": 18,
        "logoURI": "https://github.com/tallycash/token-list/images/pencb.png"
      },
      {
        "address": "0xa05fd8082e19923aa4868ff3c2ae48850b734736",
        "chainId": 30,
        "name": "Guaranies Paraguayos PagoLinea",
        "symbol": "PYGCB",
        "decimals": 18,
        "logoURI": "https://github.com/tallycash/token-list/images/pygcb.png"
      },
      {
        "address": "0xff9ea341d9ea91cb7c54342354377f5104fd403f",
        "chainId": 30,
        "name": "AMLT Coinfirm on RSK",
        "symbol": "rAMLT",
        "decimals": 18,
        "logoURI": "https://github.com/tallycash/token-list/images/ramlt.png"
      },
      {
        "address": "0x4991516df6053121121274397a8c1dad608bc95b",
        "chainId": 30,
        "name": "Bundles Finance on RSK",
        "symbol": "rBUND",
        "decimals": 18,
        "logoURI": "https://github.com/tallycash/token-list/images/rbund.png"
      },
      {
        "address": "0x6b1a73d547f4009a26b8485b63d7015d248ad406",
        "chainId": 30,
        "name": "Dai Stablecoin on RSK",
        "symbol": "rDAI",
        "decimals": 18,
        "logoURI": "https://github.com/tallycash/token-list/images/rdai.png"
      },
      {
        "address": "0x2d919f19d4892381d58edebeca66d5642cef1a1f",
        "chainId": 30,
        "name": "RIF Dollar on Chain",
        "symbol": "RDOC",
        "decimals": 18,
        "logoURI": "https://github.com/tallycash/token-list/images/rdoc.png"
      },
      {
        "address": "0x73c08467e23f7dcb7ddbbc8d05041b74467a498a",
        "chainId": 30,
        "name": "Flixxo on RSK",
        "symbol": "rFLIXX",
        "decimals": 18,
        "logoURI": "https://github.com/tallycash/token-list/images/rflixx.png"
      },
      {
        "address": "0x2acc95758f8b5f583470ba265eb685a8f45fc9d5",
        "chainId": 30,
        "name": "RIF",
        "symbol": "RIF",
        "decimals": 18,
        "logoURI": "https://github.com/tallycash/token-list/images/rif.png"
      },
      {
        "address": "0xf4d27c56595ed59b66cc7f03cff5193e4bd74a61",
        "chainId": 30,
        "name": "RIF Pro",
        "symbol": "RIFP",
        "decimals": 18,
        "logoURI": "https://github.com/tallycash/token-list/images/rifp.png"
      },
      {
        "address": "0x14adae34bef7ca957ce2dde5add97ea050123827",
        "chainId": 30,
        "name": "ChainLink Token on RSK",
        "symbol": "rLINK",
        "decimals": 18,
        "logoURI": "https://github.com/tallycash/token-list/images/rlink.png"
      },
      {
        "address": "0x45d3e4fb311982a06ba52359d44cb4f5980e0ef1",
        "chainId": 30,
        "name": "RIF Name Service",
        "symbol": "RNS",
        "decimals": 18,
        "logoURI": "https://github.com/tallycash/token-list/images/rif.png"
      },
      {
        "address": "0x9c3a5f8d686fade293c0ce989a62a34408c4e307",
        "chainId": 30,
        "name": "RedFOX Labs on RSK",
        "symbol": "rRFOX",
        "decimals": 18,
        "logoURI": "https://github.com/tallycash/token-list/images/rrfox.png"
      },
      {
        "address": "0x70566d8541beabe984c8babf8a816ed908514ba8",
        "chainId": 30,
        "name": "Universal Basic Income on RSK",
        "symbol": "rUBI",
        "decimals": 18,
        "logoURI": "https://github.com/tallycash/token-list/images/rubi.png"
      },
      {
        "address": "0x1bda44fda023f2af8280a16fd1b01d1a493ba6c4",
        "chainId": 30,
        "name": "USD Coin on RSK",
        "symbol": "rUSDC",
        "decimals": 18,
        "logoURI": "https://github.com/tallycash/token-list/images/rusdc.png"
      },
      {
        "address": "0xef213441a85df4d7acbdae0cf78004e1e486bb96",
        "chainId": 30,
        "name": "Tether USD on RSK",
        "symbol": "rUSDT",
        "decimals": 18,
        "logoURI": "https://github.com/tallycash/token-list/images/rusdt.png"
      },
      {
        "address": "0xefc78fc7d48b64958315949279ba181c2114abbd",
        "chainId": 30,
        "name": "Sovryn Token",
        "symbol": "SOV",
        "decimals": 18,
        "logoURI": "https://github.com/tallycash/token-list/images/sov.png"
      },
      {
        "address": "0xaa5dc2ea0e056fc962f48ab25547d66d3586ee8a",
        "chainId": 30,
        "name": "Dólar Americano PagoLinea",
        "symbol": "USDCB",
        "decimals": 18,
        "logoURI": "https://github.com/tallycash/token-list/images/usdcb.png"
      },
      {
        "address": "0xd8132625b10b3962239f6842981dce02f1a163d2",
        "chainId": 30,
        "name": "Peso Uruguayo PagoLinea",
        "symbol": "UYUCB",
        "decimals": 18,
        "logoURI": "https://github.com/tallycash/token-list/images/uyucb.png"
      },
      {
        "address": "0xe9f78e507f24537f3f78c212cf93f65eec9054c2",
        "chainId": 30,
        "name": "Bolívares PagoLinea",
        "symbol": "VESCB",
        "decimals": 18,
        "logoURI": "https://github.com/tallycash/token-list/images/vescb.png"
      },
      {
        "address": "0x967f8799af07df1534d48a95a5c9febe92c53ae0",
        "chainId": 30,
        "name": "Wrapped RBTC on RSK",
        "symbol": "WRBTC",
        "decimals": 18,
        "logoURI": "https://github.com/tallycash/token-list/images/wrbtc.png"
      },
      {
        "address": "0xb5999795be0ebb5bab23144aa5fd6a02d080299f",
        "chainId": 30,
        "name": "XUSD Babelfish stablecoin",
        "symbol": "XUSD",
        "decimals": 18,
        "logoURI": "https://github.com/tallycash/token-list/images/xusd.png"
      },
      {
        "address": "0xe66388940c3db98a7b9fcf628702ffbec3a106a3",
        "chainId": 30,
        "name": "RSK Swap LP BITP/DOC",
        "symbol": "🦄BITP:DOC",
        "decimals": 18,
        "logoURI": "https://github.com/tallycash/token-list/images/bitp-doc.png"
      },
      {
        "address": "0x22daa89fdf6fb6a6771652141e6f18b8ebd86960",
        "chainId": 30,
        "name": "RSK Swap LP rDAI/DOC",
        "symbol": "🦄DAI:DOC",
        "decimals": 18,
        "logoURI": "https://github.com/tallycash/token-list/images/rdai-doc.png"
      },
      {
        "address": "0x818c0a92aae155e93419b5a7323e8e8ae649f287",
        "chainId": 30,
        "name": "RSK Swap LP RIF/RBTC",
        "symbol": "🦄RBTC:RIF",
        "decimals": 18,
        "logoURI": "https://github.com/tallycash/token-list/images/rif-rbtc.png"
      },
      {
        "address": "0xc9fe8e7a47eff9f62f2684a540619d52fbcd6649",
        "chainId": 30,
        "name": "RSK Swap LP rDAI/RBTC",
        "symbol": "🦄rDAI:RBTC",
        "decimals": 18,
        "logoURI": "https://github.com/tallycash/token-list/images/rdai-rbtc.png"
      },
      {
        "address": "0x90fc6fbb9c7ecfecf0acb44385e6a4d076817feb",
        "chainId": 30,
        "name": "RSK Swap LP RDOC/DOC",
        "symbol": "🦄RDOC:DOC",
        "decimals": 18,
        "logoURI": "https://github.com/tallycash/token-list/images/rdoc-doc.png"
      },
      {
        "address": "0xda066d0fd764c8035cd56798f0f0d2fe719cc62b",
        "chainId": 30,
        "name": "RSK Swap LP RIF/DOC",
        "symbol": "🦄RIF:DOC",
        "decimals": 18,
        "logoURI": "https://github.com/tallycash/token-list/images/rif-doc.png"
      },
      {
        "address": "0x2d5146c744bef25b27d0dc8523ed547bf7514d84",
        "chainId": 30,
        "name": "RSK Swap LP RIF/rDAI",
        "symbol": "🦄RIF:rDAI",
        "decimals": 18,
        "logoURI": "https://github.com/tallycash/token-list/images/rif-rdai.png"
=======
        "logoURI" : "https://github.com/tallycash/token-list/images/ens.png"
      },
      {
        "address": "0xfFbF315f70E458e49229654DeA4cE192d26f9b25",
        "chainId": 1,
        "name": "Voltage Token",
        "symbol": "VOLT",
        "decimals": 18,
        "logoURI" : "https://github.com/tallycash/token-list/images/volt.png"
>>>>>>> d1628976
      }
    ]
  }<|MERGE_RESOLUTION|>--- conflicted
+++ resolved
@@ -27,393 +27,6 @@
         "name": "Ethereum Name Service Token",
         "symbol": "ENS",
         "decimals": 18,
-<<<<<<< HEAD
-        "logoURI": "https://github.com/tallycash/token-list/images/ens.png"
-      },
-      {
-        "address": "0xd52da63689543924dca66bcbe2e2ea599c45d575",
-        "chainId": 30,
-        "name": "Pesos Argentinos PagoLinea",
-        "symbol": "ARSCB",
-        "decimals": 18,
-        "logoURI": "https://github.com/tallycash/token-list/images/arscb.png"
-      },
-      {
-        "address": "0x977675b863b3b1cf46a927fddcbe0c831bf50135",
-        "chainId": 30,
-        "name": "Pesos Bolivianos PagoLinea",
-        "symbol": "BOBCB",
-        "decimals": 18,
-        "logoURI": "https://github.com/tallycash/token-list/images/bobcb.png"
-      },
-      {
-        "address": "0x440cd83c160de5c96ddb20246815ea44c7abbca8",
-        "chainId": 30,
-        "name": "BitPro",
-        "symbol": "BITP",
-        "decimals": 18,
-        "logoURI": "https://github.com/tallycash/token-list/images/bitp.png"
-      },
-      {
-        "address": "0x3e040020648a2f2c872ce0c7165ba5ad7841c972",
-        "chainId": 30,
-        "name": "Real Brasileño PagoLinea",
-        "symbol": "BRLCB",
-        "decimals": 18,
-        "logoURI": "https://github.com/tallycash/token-list/images/brlcb.png"
-      },
-      {
-        "address": "0xe355c280131dfaf18bf1c3648aee3c396db6b5fd",
-        "chainId": 30,
-        "name": "Brazilian Digital Token",
-        "symbol": "BRZ",
-        "decimals": 18,
-        "logoURI": "https://github.com/tallycash/token-list/images/brz.png"
-      },
-      {
-        "address": "0xab2d290b7a600f5ea8d5b933f6f15c867fd7e60e",
-        "chainId": 30,
-        "name": "Bitcoin PagoLinea",
-        "symbol": "BTCCB",
-        "decimals": 18,
-        "logoURI": "https://github.com/tallycash/token-list/images/btccb.png"
-      },
-      {
-        "address": "0x61b50d8fb43cc28b56ee7f9da32ae46c3c1c68a3",
-        "chainId": 30,
-        "name": "Yuan Chino PagoLinea",
-        "symbol": "CNYCB",
-        "decimals": 18,
-        "logoURI": "https://github.com/tallycash/token-list/images/cnycb.png"
-      },
-      {
-        "address": "0x7c459c5b11e2815db085dda9ec314a9cde00a082",
-        "chainId": 30,
-        "name": "Pesos Colombianos PagoLinea",
-        "symbol": "COPCB",
-        "decimals": 18,
-        "logoURI": "https://github.com/tallycash/token-list/images/copcb.png"
-      },
-      {
-        "address": "0x872664a885a1995d754e3666a23fad5c801401c4",
-        "chainId": 30,
-        "name": "rLending RBTC",
-        "symbol": "cRBTC",
-        "decimals": 18,
-        "logoURI": "https://github.com/tallycash/token-list/images/crbtc.png"
-      },
-      {
-        "address": "0xb7ff2c56c897562c0aa6747d2679d35f5e937492",
-        "chainId": 30,
-        "name": "rLending RIF",
-        "symbol": "cRIF",
-        "decimals": 18,
-        "logoURI": "https://github.com/tallycash/token-list/images/crif.png"
-      },
-      {
-        "address": "0xd256c121a507cadd2687599e27fa45e31b7c3199",
-        "chainId": 30,
-        "name": "rLending USDT",
-        "symbol": "crUSDT",
-        "decimals": 18,
-        "logoURI": "https://github.com/tallycash/token-list/images/crusdt.png"
-      },
-      {
-        "address": "0xe700691da7b9851f2f35f8b8182c69c53ccad9db",
-        "chainId": 30,
-        "name": "Dollar on Chain",
-        "symbol": "DOC",
-        "decimals": 18,
-        "logoURI": "https://github.com/tallycash/token-list/images/doc.png"
-      },
-      {
-        "address": "0x84c0cb1d6623cfb3546a79c66eb96b874ce6659d",
-        "chainId": 30,
-        "name": "Ether PagoLinea",
-        "symbol": "ETHCB",
-        "decimals": 18,
-        "logoURI": "https://github.com/tallycash/token-list/images/ethcb.png"
-      },
-      {
-        "address": "0xae2ceb4b57ade22643be2909425105d5114b1dbc",
-        "chainId": 30,
-        "name": "Euro PagoLinea",
-        "symbol": "EURCB",
-        "decimals": 18,
-        "logoURI": "https://github.com/tallycash/token-list/images/eurcb.png"
-      },
-      {
-        "address": "0x055a902303746382fbb7d18f6ae0df56efdc5213",
-        "chainId": 30,
-        "name": "Babelfish",
-        "symbol": "FISH",
-        "decimals": 18,
-        "logoURI": "https://github.com/tallycash/token-list/images/fish.png"
-      },
-      {
-        "address": "0x3d9f9e1f8151410beda306fdf8626a02e03ea8aa",
-        "chainId": 30,
-        "name": "Rupia Indonesia PagoLinea",
-        "symbol": "IDRCB",
-        "decimals": 18,
-        "logoURI": "https://github.com/tallycash/token-list/images/idrcb.png"
-      },
-      {
-        "address": "0xe0cff8a40f540657c62eb4cac34b915e5ed8d8ff",
-        "chainId": 30,
-        "name": "Invecoin",
-        "symbol": "INV",
-        "decimals": 18,
-        "logoURI": "https://github.com/tallycash/token-list/images/inv.png"
-      },
-      {
-        "address": "0x9ac7fe28967b30e3a4e6e03286d715b42b453d10",
-        "chainId": 30,
-        "name": "Money on Chain Governance Token",
-        "symbol": "MOC",
-        "decimals": 18,
-        "logoURI": "https://github.com/tallycash/token-list/images/moc.png"
-      },
-      {
-        "address": "0x2058ba9577c4f90246bea9d74ae2e4cd0167a123",
-        "chainId": 30,
-        "name": "Pesos Mexicanos PagoLinea",
-        "symbol": "MXNCB",
-        "decimals": 18,
-        "logoURI": "https://github.com/tallycash/token-list/images/mxncb.png"
-      },
-      {
-        "address": "0x99af5deb8daebcd36fccd16fa46dc95d922cde5b",
-        "chainId": 30,
-        "name": "Pesos Panameños PagoLinea",
-        "symbol": "PABCB",
-        "decimals": 18,
-        "logoURI": "https://github.com/tallycash/token-list/images/pabcb.png"
-      },
-      {
-        "address": "0x0f6895fa2679453d2c32c5f6e2f00e4621c57ca2",
-        "chainId": 30,
-        "name": "Sol Peruano PagoLinea",
-        "symbol": "PENCB",
-        "decimals": 18,
-        "logoURI": "https://github.com/tallycash/token-list/images/pencb.png"
-      },
-      {
-        "address": "0xa05fd8082e19923aa4868ff3c2ae48850b734736",
-        "chainId": 30,
-        "name": "Guaranies Paraguayos PagoLinea",
-        "symbol": "PYGCB",
-        "decimals": 18,
-        "logoURI": "https://github.com/tallycash/token-list/images/pygcb.png"
-      },
-      {
-        "address": "0xff9ea341d9ea91cb7c54342354377f5104fd403f",
-        "chainId": 30,
-        "name": "AMLT Coinfirm on RSK",
-        "symbol": "rAMLT",
-        "decimals": 18,
-        "logoURI": "https://github.com/tallycash/token-list/images/ramlt.png"
-      },
-      {
-        "address": "0x4991516df6053121121274397a8c1dad608bc95b",
-        "chainId": 30,
-        "name": "Bundles Finance on RSK",
-        "symbol": "rBUND",
-        "decimals": 18,
-        "logoURI": "https://github.com/tallycash/token-list/images/rbund.png"
-      },
-      {
-        "address": "0x6b1a73d547f4009a26b8485b63d7015d248ad406",
-        "chainId": 30,
-        "name": "Dai Stablecoin on RSK",
-        "symbol": "rDAI",
-        "decimals": 18,
-        "logoURI": "https://github.com/tallycash/token-list/images/rdai.png"
-      },
-      {
-        "address": "0x2d919f19d4892381d58edebeca66d5642cef1a1f",
-        "chainId": 30,
-        "name": "RIF Dollar on Chain",
-        "symbol": "RDOC",
-        "decimals": 18,
-        "logoURI": "https://github.com/tallycash/token-list/images/rdoc.png"
-      },
-      {
-        "address": "0x73c08467e23f7dcb7ddbbc8d05041b74467a498a",
-        "chainId": 30,
-        "name": "Flixxo on RSK",
-        "symbol": "rFLIXX",
-        "decimals": 18,
-        "logoURI": "https://github.com/tallycash/token-list/images/rflixx.png"
-      },
-      {
-        "address": "0x2acc95758f8b5f583470ba265eb685a8f45fc9d5",
-        "chainId": 30,
-        "name": "RIF",
-        "symbol": "RIF",
-        "decimals": 18,
-        "logoURI": "https://github.com/tallycash/token-list/images/rif.png"
-      },
-      {
-        "address": "0xf4d27c56595ed59b66cc7f03cff5193e4bd74a61",
-        "chainId": 30,
-        "name": "RIF Pro",
-        "symbol": "RIFP",
-        "decimals": 18,
-        "logoURI": "https://github.com/tallycash/token-list/images/rifp.png"
-      },
-      {
-        "address": "0x14adae34bef7ca957ce2dde5add97ea050123827",
-        "chainId": 30,
-        "name": "ChainLink Token on RSK",
-        "symbol": "rLINK",
-        "decimals": 18,
-        "logoURI": "https://github.com/tallycash/token-list/images/rlink.png"
-      },
-      {
-        "address": "0x45d3e4fb311982a06ba52359d44cb4f5980e0ef1",
-        "chainId": 30,
-        "name": "RIF Name Service",
-        "symbol": "RNS",
-        "decimals": 18,
-        "logoURI": "https://github.com/tallycash/token-list/images/rif.png"
-      },
-      {
-        "address": "0x9c3a5f8d686fade293c0ce989a62a34408c4e307",
-        "chainId": 30,
-        "name": "RedFOX Labs on RSK",
-        "symbol": "rRFOX",
-        "decimals": 18,
-        "logoURI": "https://github.com/tallycash/token-list/images/rrfox.png"
-      },
-      {
-        "address": "0x70566d8541beabe984c8babf8a816ed908514ba8",
-        "chainId": 30,
-        "name": "Universal Basic Income on RSK",
-        "symbol": "rUBI",
-        "decimals": 18,
-        "logoURI": "https://github.com/tallycash/token-list/images/rubi.png"
-      },
-      {
-        "address": "0x1bda44fda023f2af8280a16fd1b01d1a493ba6c4",
-        "chainId": 30,
-        "name": "USD Coin on RSK",
-        "symbol": "rUSDC",
-        "decimals": 18,
-        "logoURI": "https://github.com/tallycash/token-list/images/rusdc.png"
-      },
-      {
-        "address": "0xef213441a85df4d7acbdae0cf78004e1e486bb96",
-        "chainId": 30,
-        "name": "Tether USD on RSK",
-        "symbol": "rUSDT",
-        "decimals": 18,
-        "logoURI": "https://github.com/tallycash/token-list/images/rusdt.png"
-      },
-      {
-        "address": "0xefc78fc7d48b64958315949279ba181c2114abbd",
-        "chainId": 30,
-        "name": "Sovryn Token",
-        "symbol": "SOV",
-        "decimals": 18,
-        "logoURI": "https://github.com/tallycash/token-list/images/sov.png"
-      },
-      {
-        "address": "0xaa5dc2ea0e056fc962f48ab25547d66d3586ee8a",
-        "chainId": 30,
-        "name": "Dólar Americano PagoLinea",
-        "symbol": "USDCB",
-        "decimals": 18,
-        "logoURI": "https://github.com/tallycash/token-list/images/usdcb.png"
-      },
-      {
-        "address": "0xd8132625b10b3962239f6842981dce02f1a163d2",
-        "chainId": 30,
-        "name": "Peso Uruguayo PagoLinea",
-        "symbol": "UYUCB",
-        "decimals": 18,
-        "logoURI": "https://github.com/tallycash/token-list/images/uyucb.png"
-      },
-      {
-        "address": "0xe9f78e507f24537f3f78c212cf93f65eec9054c2",
-        "chainId": 30,
-        "name": "Bolívares PagoLinea",
-        "symbol": "VESCB",
-        "decimals": 18,
-        "logoURI": "https://github.com/tallycash/token-list/images/vescb.png"
-      },
-      {
-        "address": "0x967f8799af07df1534d48a95a5c9febe92c53ae0",
-        "chainId": 30,
-        "name": "Wrapped RBTC on RSK",
-        "symbol": "WRBTC",
-        "decimals": 18,
-        "logoURI": "https://github.com/tallycash/token-list/images/wrbtc.png"
-      },
-      {
-        "address": "0xb5999795be0ebb5bab23144aa5fd6a02d080299f",
-        "chainId": 30,
-        "name": "XUSD Babelfish stablecoin",
-        "symbol": "XUSD",
-        "decimals": 18,
-        "logoURI": "https://github.com/tallycash/token-list/images/xusd.png"
-      },
-      {
-        "address": "0xe66388940c3db98a7b9fcf628702ffbec3a106a3",
-        "chainId": 30,
-        "name": "RSK Swap LP BITP/DOC",
-        "symbol": "🦄BITP:DOC",
-        "decimals": 18,
-        "logoURI": "https://github.com/tallycash/token-list/images/bitp-doc.png"
-      },
-      {
-        "address": "0x22daa89fdf6fb6a6771652141e6f18b8ebd86960",
-        "chainId": 30,
-        "name": "RSK Swap LP rDAI/DOC",
-        "symbol": "🦄DAI:DOC",
-        "decimals": 18,
-        "logoURI": "https://github.com/tallycash/token-list/images/rdai-doc.png"
-      },
-      {
-        "address": "0x818c0a92aae155e93419b5a7323e8e8ae649f287",
-        "chainId": 30,
-        "name": "RSK Swap LP RIF/RBTC",
-        "symbol": "🦄RBTC:RIF",
-        "decimals": 18,
-        "logoURI": "https://github.com/tallycash/token-list/images/rif-rbtc.png"
-      },
-      {
-        "address": "0xc9fe8e7a47eff9f62f2684a540619d52fbcd6649",
-        "chainId": 30,
-        "name": "RSK Swap LP rDAI/RBTC",
-        "symbol": "🦄rDAI:RBTC",
-        "decimals": 18,
-        "logoURI": "https://github.com/tallycash/token-list/images/rdai-rbtc.png"
-      },
-      {
-        "address": "0x90fc6fbb9c7ecfecf0acb44385e6a4d076817feb",
-        "chainId": 30,
-        "name": "RSK Swap LP RDOC/DOC",
-        "symbol": "🦄RDOC:DOC",
-        "decimals": 18,
-        "logoURI": "https://github.com/tallycash/token-list/images/rdoc-doc.png"
-      },
-      {
-        "address": "0xda066d0fd764c8035cd56798f0f0d2fe719cc62b",
-        "chainId": 30,
-        "name": "RSK Swap LP RIF/DOC",
-        "symbol": "🦄RIF:DOC",
-        "decimals": 18,
-        "logoURI": "https://github.com/tallycash/token-list/images/rif-doc.png"
-      },
-      {
-        "address": "0x2d5146c744bef25b27d0dc8523ed547bf7514d84",
-        "chainId": 30,
-        "name": "RSK Swap LP RIF/rDAI",
-        "symbol": "🦄RIF:rDAI",
-        "decimals": 18,
-        "logoURI": "https://github.com/tallycash/token-list/images/rif-rdai.png"
-=======
         "logoURI" : "https://github.com/tallycash/token-list/images/ens.png"
       },
       {
@@ -423,7 +36,390 @@
         "symbol": "VOLT",
         "decimals": 18,
         "logoURI" : "https://github.com/tallycash/token-list/images/volt.png"
->>>>>>> d1628976
+      },
+      {
+        "address": "0xd52da63689543924dca66bcbe2e2ea599c45d575",
+        "chainId": 30,
+        "name": "Pesos Argentinos PagoLinea",
+        "symbol": "ARSCB",
+        "decimals": 18,
+        "logoURI": "https://github.com/tallycash/token-list/images/arscb.png"
+      },
+      {
+        "address": "0x977675b863b3b1cf46a927fddcbe0c831bf50135",
+        "chainId": 30,
+        "name": "Pesos Bolivianos PagoLinea",
+        "symbol": "BOBCB",
+        "decimals": 18,
+        "logoURI": "https://github.com/tallycash/token-list/images/bobcb.png"
+      },
+      {
+        "address": "0x440cd83c160de5c96ddb20246815ea44c7abbca8",
+        "chainId": 30,
+        "name": "BitPro",
+        "symbol": "BITP",
+        "decimals": 18,
+        "logoURI": "https://github.com/tallycash/token-list/images/bitp.png"
+      },
+      {
+        "address": "0x3e040020648a2f2c872ce0c7165ba5ad7841c972",
+        "chainId": 30,
+        "name": "Real Brasileño PagoLinea",
+        "symbol": "BRLCB",
+        "decimals": 18,
+        "logoURI": "https://github.com/tallycash/token-list/images/brlcb.png"
+      },
+      {
+        "address": "0xe355c280131dfaf18bf1c3648aee3c396db6b5fd",
+        "chainId": 30,
+        "name": "Brazilian Digital Token",
+        "symbol": "BRZ",
+        "decimals": 18,
+        "logoURI": "https://github.com/tallycash/token-list/images/brz.png"
+      },
+      {
+        "address": "0xab2d290b7a600f5ea8d5b933f6f15c867fd7e60e",
+        "chainId": 30,
+        "name": "Bitcoin PagoLinea",
+        "symbol": "BTCCB",
+        "decimals": 18,
+        "logoURI": "https://github.com/tallycash/token-list/images/btccb.png"
+      },
+      {
+        "address": "0x61b50d8fb43cc28b56ee7f9da32ae46c3c1c68a3",
+        "chainId": 30,
+        "name": "Yuan Chino PagoLinea",
+        "symbol": "CNYCB",
+        "decimals": 18,
+        "logoURI": "https://github.com/tallycash/token-list/images/cnycb.png"
+      },
+      {
+        "address": "0x7c459c5b11e2815db085dda9ec314a9cde00a082",
+        "chainId": 30,
+        "name": "Pesos Colombianos PagoLinea",
+        "symbol": "COPCB",
+        "decimals": 18,
+        "logoURI": "https://github.com/tallycash/token-list/images/copcb.png"
+      },
+      {
+        "address": "0x872664a885a1995d754e3666a23fad5c801401c4",
+        "chainId": 30,
+        "name": "rLending RBTC",
+        "symbol": "cRBTC",
+        "decimals": 18,
+        "logoURI": "https://github.com/tallycash/token-list/images/crbtc.png"
+      },
+      {
+        "address": "0xb7ff2c56c897562c0aa6747d2679d35f5e937492",
+        "chainId": 30,
+        "name": "rLending RIF",
+        "symbol": "cRIF",
+        "decimals": 18,
+        "logoURI": "https://github.com/tallycash/token-list/images/crif.png"
+      },
+      {
+        "address": "0xd256c121a507cadd2687599e27fa45e31b7c3199",
+        "chainId": 30,
+        "name": "rLending USDT",
+        "symbol": "crUSDT",
+        "decimals": 18,
+        "logoURI": "https://github.com/tallycash/token-list/images/crusdt.png"
+      },
+      {
+        "address": "0xe700691da7b9851f2f35f8b8182c69c53ccad9db",
+        "chainId": 30,
+        "name": "Dollar on Chain",
+        "symbol": "DOC",
+        "decimals": 18,
+        "logoURI": "https://github.com/tallycash/token-list/images/doc.png"
+      },
+      {
+        "address": "0x84c0cb1d6623cfb3546a79c66eb96b874ce6659d",
+        "chainId": 30,
+        "name": "Ether PagoLinea",
+        "symbol": "ETHCB",
+        "decimals": 18,
+        "logoURI": "https://github.com/tallycash/token-list/images/ethcb.png"
+      },
+      {
+        "address": "0xae2ceb4b57ade22643be2909425105d5114b1dbc",
+        "chainId": 30,
+        "name": "Euro PagoLinea",
+        "symbol": "EURCB",
+        "decimals": 18,
+        "logoURI": "https://github.com/tallycash/token-list/images/eurcb.png"
+      },
+      {
+        "address": "0x055a902303746382fbb7d18f6ae0df56efdc5213",
+        "chainId": 30,
+        "name": "Babelfish",
+        "symbol": "FISH",
+        "decimals": 18,
+        "logoURI": "https://github.com/tallycash/token-list/images/fish.png"
+      },
+      {
+        "address": "0x3d9f9e1f8151410beda306fdf8626a02e03ea8aa",
+        "chainId": 30,
+        "name": "Rupia Indonesia PagoLinea",
+        "symbol": "IDRCB",
+        "decimals": 18,
+        "logoURI": "https://github.com/tallycash/token-list/images/idrcb.png"
+      },
+      {
+        "address": "0xe0cff8a40f540657c62eb4cac34b915e5ed8d8ff",
+        "chainId": 30,
+        "name": "Invecoin",
+        "symbol": "INV",
+        "decimals": 18,
+        "logoURI": "https://github.com/tallycash/token-list/images/inv.png"
+      },
+      {
+        "address": "0x9ac7fe28967b30e3a4e6e03286d715b42b453d10",
+        "chainId": 30,
+        "name": "Money on Chain Governance Token",
+        "symbol": "MOC",
+        "decimals": 18,
+        "logoURI": "https://github.com/tallycash/token-list/images/moc.png"
+      },
+      {
+        "address": "0x2058ba9577c4f90246bea9d74ae2e4cd0167a123",
+        "chainId": 30,
+        "name": "Pesos Mexicanos PagoLinea",
+        "symbol": "MXNCB",
+        "decimals": 18,
+        "logoURI": "https://github.com/tallycash/token-list/images/mxncb.png"
+      },
+      {
+        "address": "0x99af5deb8daebcd36fccd16fa46dc95d922cde5b",
+        "chainId": 30,
+        "name": "Pesos Panameños PagoLinea",
+        "symbol": "PABCB",
+        "decimals": 18,
+        "logoURI": "https://github.com/tallycash/token-list/images/pabcb.png"
+      },
+      {
+        "address": "0x0f6895fa2679453d2c32c5f6e2f00e4621c57ca2",
+        "chainId": 30,
+        "name": "Sol Peruano PagoLinea",
+        "symbol": "PENCB",
+        "decimals": 18,
+        "logoURI": "https://github.com/tallycash/token-list/images/pencb.png"
+      },
+      {
+        "address": "0xa05fd8082e19923aa4868ff3c2ae48850b734736",
+        "chainId": 30,
+        "name": "Guaranies Paraguayos PagoLinea",
+        "symbol": "PYGCB",
+        "decimals": 18,
+        "logoURI": "https://github.com/tallycash/token-list/images/pygcb.png"
+      },
+      {
+        "address": "0xff9ea341d9ea91cb7c54342354377f5104fd403f",
+        "chainId": 30,
+        "name": "AMLT Coinfirm on RSK",
+        "symbol": "rAMLT",
+        "decimals": 18,
+        "logoURI": "https://github.com/tallycash/token-list/images/ramlt.png"
+      },
+      {
+        "address": "0x4991516df6053121121274397a8c1dad608bc95b",
+        "chainId": 30,
+        "name": "Bundles Finance on RSK",
+        "symbol": "rBUND",
+        "decimals": 18,
+        "logoURI": "https://github.com/tallycash/token-list/images/rbund.png"
+      },
+      {
+        "address": "0x6b1a73d547f4009a26b8485b63d7015d248ad406",
+        "chainId": 30,
+        "name": "Dai Stablecoin on RSK",
+        "symbol": "rDAI",
+        "decimals": 18,
+        "logoURI": "https://github.com/tallycash/token-list/images/rdai.png"
+      },
+      {
+        "address": "0x2d919f19d4892381d58edebeca66d5642cef1a1f",
+        "chainId": 30,
+        "name": "RIF Dollar on Chain",
+        "symbol": "RDOC",
+        "decimals": 18,
+        "logoURI": "https://github.com/tallycash/token-list/images/rdoc.png"
+      },
+      {
+        "address": "0x73c08467e23f7dcb7ddbbc8d05041b74467a498a",
+        "chainId": 30,
+        "name": "Flixxo on RSK",
+        "symbol": "rFLIXX",
+        "decimals": 18,
+        "logoURI": "https://github.com/tallycash/token-list/images/rflixx.png"
+      },
+      {
+        "address": "0x2acc95758f8b5f583470ba265eb685a8f45fc9d5",
+        "chainId": 30,
+        "name": "RIF",
+        "symbol": "RIF",
+        "decimals": 18,
+        "logoURI": "https://github.com/tallycash/token-list/images/rif.png"
+      },
+      {
+        "address": "0xf4d27c56595ed59b66cc7f03cff5193e4bd74a61",
+        "chainId": 30,
+        "name": "RIF Pro",
+        "symbol": "RIFP",
+        "decimals": 18,
+        "logoURI": "https://github.com/tallycash/token-list/images/rifp.png"
+      },
+      {
+        "address": "0x14adae34bef7ca957ce2dde5add97ea050123827",
+        "chainId": 30,
+        "name": "ChainLink Token on RSK",
+        "symbol": "rLINK",
+        "decimals": 18,
+        "logoURI": "https://github.com/tallycash/token-list/images/rlink.png"
+      },
+      {
+        "address": "0x45d3e4fb311982a06ba52359d44cb4f5980e0ef1",
+        "chainId": 30,
+        "name": "RIF Name Service",
+        "symbol": "RNS",
+        "decimals": 18,
+        "logoURI": "https://github.com/tallycash/token-list/images/rif.png"
+      },
+      {
+        "address": "0x9c3a5f8d686fade293c0ce989a62a34408c4e307",
+        "chainId": 30,
+        "name": "RedFOX Labs on RSK",
+        "symbol": "rRFOX",
+        "decimals": 18,
+        "logoURI": "https://github.com/tallycash/token-list/images/rrfox.png"
+      },
+      {
+        "address": "0x70566d8541beabe984c8babf8a816ed908514ba8",
+        "chainId": 30,
+        "name": "Universal Basic Income on RSK",
+        "symbol": "rUBI",
+        "decimals": 18,
+        "logoURI": "https://github.com/tallycash/token-list/images/rubi.png"
+      },
+      {
+        "address": "0x1bda44fda023f2af8280a16fd1b01d1a493ba6c4",
+        "chainId": 30,
+        "name": "USD Coin on RSK",
+        "symbol": "rUSDC",
+        "decimals": 18,
+        "logoURI": "https://github.com/tallycash/token-list/images/rusdc.png"
+      },
+      {
+        "address": "0xef213441a85df4d7acbdae0cf78004e1e486bb96",
+        "chainId": 30,
+        "name": "Tether USD on RSK",
+        "symbol": "rUSDT",
+        "decimals": 18,
+        "logoURI": "https://github.com/tallycash/token-list/images/rusdt.png"
+      },
+      {
+        "address": "0xefc78fc7d48b64958315949279ba181c2114abbd",
+        "chainId": 30,
+        "name": "Sovryn Token",
+        "symbol": "SOV",
+        "decimals": 18,
+        "logoURI": "https://github.com/tallycash/token-list/images/sov.png"
+      },
+      {
+        "address": "0xaa5dc2ea0e056fc962f48ab25547d66d3586ee8a",
+        "chainId": 30,
+        "name": "Dólar Americano PagoLinea",
+        "symbol": "USDCB",
+        "decimals": 18,
+        "logoURI": "https://github.com/tallycash/token-list/images/usdcb.png"
+      },
+      {
+        "address": "0xd8132625b10b3962239f6842981dce02f1a163d2",
+        "chainId": 30,
+        "name": "Peso Uruguayo PagoLinea",
+        "symbol": "UYUCB",
+        "decimals": 18,
+        "logoURI": "https://github.com/tallycash/token-list/images/uyucb.png"
+      },
+      {
+        "address": "0xe9f78e507f24537f3f78c212cf93f65eec9054c2",
+        "chainId": 30,
+        "name": "Bolívares PagoLinea",
+        "symbol": "VESCB",
+        "decimals": 18,
+        "logoURI": "https://github.com/tallycash/token-list/images/vescb.png"
+      },
+      {
+        "address": "0x967f8799af07df1534d48a95a5c9febe92c53ae0",
+        "chainId": 30,
+        "name": "Wrapped RBTC on RSK",
+        "symbol": "WRBTC",
+        "decimals": 18,
+        "logoURI": "https://github.com/tallycash/token-list/images/wrbtc.png"
+      },
+      {
+        "address": "0xb5999795be0ebb5bab23144aa5fd6a02d080299f",
+        "chainId": 30,
+        "name": "XUSD Babelfish stablecoin",
+        "symbol": "XUSD",
+        "decimals": 18,
+        "logoURI": "https://github.com/tallycash/token-list/images/xusd.png"
+      },
+      {
+        "address": "0xe66388940c3db98a7b9fcf628702ffbec3a106a3",
+        "chainId": 30,
+        "name": "RSK Swap LP BITP/DOC",
+        "symbol": "🦄BITP:DOC",
+        "decimals": 18,
+        "logoURI": "https://github.com/tallycash/token-list/images/bitp-doc.png"
+      },
+      {
+        "address": "0x22daa89fdf6fb6a6771652141e6f18b8ebd86960",
+        "chainId": 30,
+        "name": "RSK Swap LP rDAI/DOC",
+        "symbol": "🦄DAI:DOC",
+        "decimals": 18,
+        "logoURI": "https://github.com/tallycash/token-list/images/rdai-doc.png"
+      },
+      {
+        "address": "0x818c0a92aae155e93419b5a7323e8e8ae649f287",
+        "chainId": 30,
+        "name": "RSK Swap LP RIF/RBTC",
+        "symbol": "🦄RBTC:RIF",
+        "decimals": 18,
+        "logoURI": "https://github.com/tallycash/token-list/images/rif-rbtc.png"
+      },
+      {
+        "address": "0xc9fe8e7a47eff9f62f2684a540619d52fbcd6649",
+        "chainId": 30,
+        "name": "RSK Swap LP rDAI/RBTC",
+        "symbol": "🦄rDAI:RBTC",
+        "decimals": 18,
+        "logoURI": "https://github.com/tallycash/token-list/images/rdai-rbtc.png"
+      },
+      {
+        "address": "0x90fc6fbb9c7ecfecf0acb44385e6a4d076817feb",
+        "chainId": 30,
+        "name": "RSK Swap LP RDOC/DOC",
+        "symbol": "🦄RDOC:DOC",
+        "decimals": 18,
+        "logoURI": "https://github.com/tallycash/token-list/images/rdoc-doc.png"
+      },
+      {
+        "address": "0xda066d0fd764c8035cd56798f0f0d2fe719cc62b",
+        "chainId": 30,
+        "name": "RSK Swap LP RIF/DOC",
+        "symbol": "🦄RIF:DOC",
+        "decimals": 18,
+        "logoURI": "https://github.com/tallycash/token-list/images/rif-doc.png"
+      },
+      {
+        "address": "0x2d5146c744bef25b27d0dc8523ed547bf7514d84",
+        "chainId": 30,
+        "name": "RSK Swap LP RIF/rDAI",
+        "symbol": "🦄RIF:rDAI",
+        "decimals": 18,
+        "logoURI": "https://github.com/tallycash/token-list/images/rif-rdai.png"
       }
     ]
   }